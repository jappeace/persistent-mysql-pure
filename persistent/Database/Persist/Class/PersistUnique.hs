--- conflicted
+++ resolved
@@ -105,22 +105,10 @@
            ReaderT backend m (Entity record)
     -- ^ the record in the database after the operation
     upsertBy uniqueKey record updates = do
-<<<<<<< HEAD
-        mExists <- getBy uniqueKey
-        case mExists of
-            Just ent@(Entity k _) ->
-                if (null updates)
-                    then return ent
-                    else Entity k `liftM` updateGet k updates
-            Nothing -> do
-                ikey <- insert record
-                Entity ikey `liftM` getJust ikey
-=======
         mrecord <- getBy uniqueKey
         maybe (insertEntity record) (`updateGetEntity` updates) mrecord
       where
         updateGetEntity (Entity k _) = fmap (Entity k) . updateGet k
->>>>>>> 375f453c
 
 -- | Insert a value, checking for conflicts with any unique constraints.  If a
 -- duplicate exists in the database, it is returned as 'Left'. Otherwise, the
