--- conflicted
+++ resolved
@@ -13,52 +13,6 @@
 homepage:        http://www.yesodweb.com/book/persistent
 bug-reports:     https://github.com/yesodweb/persistent/issues
 
-<<<<<<< HEAD
-extra-source-files:
-  test/main.hs
-
-Flag sqlite
-   Description: use sqlite. This is just present for consistency, and is not used
-   Default: False
-   manual: True
-
-Flag zookeeper
-   Description: test only Zookeeper.  default is to test just sqlite.
-   Default: False
-   manual: True
-
-Flag mongodb
-   Description: test only MongoDB.  default is to test just sqlite.
-   Default: False
-   manual: True
-
-Flag postgresql
-   Description: test postgresql. default is to test just sqlite.
-   Default: False
-   manual: True
-
-Flag mysql
-   Description: test MySQL. default is to test just sqlite.
-   Default: False
-   manual: True
-
-Flag mysql_haskell
-  Description: test MySQL using persistent-mysql-haskell. default is to test just sqlite.
-  Default: False
-  manual: True
-
-Flag high_precision_date
-   Description: for MongoDB use a time storage with nano second precision.
-   Default: False
-   manual: True
-
-flag nooverlap
-    default: False
-    description: test out our assumption that OverlappingInstances is just for String
-    manual: True
-
-=======
->>>>>>> d79385d9
 library
     exposed-modules: CompositeTest
                      CustomPersistField
@@ -124,82 +78,6 @@
                    , unliftio-core
                    , unordered-containers
 
-<<<<<<< HEAD
-   if flag(nooverlap)
-     cpp-options: -DNO_OVERLAP
-
-   if !flag(postgresql) && !flag(mysql) && !flag(mysql_haskell) && !flag(mongodb) && !flag(zookeeper)
-      build-depends: persistent-sqlite     >= 2.6.1.1
-     cpp-options: -DWITH_SQLITE -DDEBUG
-
-   if flag(postgresql)
-     build-depends:  persistent-postgresql
-                   , postgresql-simple
-                   , postgresql-libpq
-     cpp-options: -DWITH_POSTGRESQL -DDEBUG
-     exposed-modules: JSONTest
-
-
-   if flag(mysql)
-     build-depends:  persistent-mysql
-                   , mysql-simple          >= 0.4.3    && < 0.5
-                   , mysql                 >= 0.1.1.3  && < 0.2
-     cpp-options: -DWITH_MYSQL
-
-   if flag(mysql_haskell)
-     build-depends:  persistent-mysql-haskell
-     cpp-options: -DWITH_MYSQL -DWITH_MYSQL_HASKELL
-
-   if flag(mongodb)
-     build-depends:  persistent-mongoDB
-                   , mongoDB            >= 2.0.4 && < 3.0
-                   , cereal
-                   , bson               >= 0.3.1
-                   , process
-     cpp-options: -DWITH_NOSQL -DWITH_MONGODB -DDEBUG
-
-   if flag(zookeeper)
-     build-depends:  persistent-zookeeper
-                   , hzk                >= 2.1.0
-                   , binary
-                   , utf8-string           >= 0.3.7    && < 0.4.0
-                   , process
-     cpp-options: -DWITH_NOSQL -DWITH_ZOOKEEPER -DDEBUG
-
-   if flag(high_precision_date)
-     cpp-options: -DHIGH_PRECISION_DATE
-
-  default-language: Haskell2010
-
-
-executable persistent-test
-  main-is:       main.hs
-  hs-source-dirs: test
-  default-language: Haskell2010
-
-  build-depends:   base >= 4.6 && < 5
-                 , persistent-test
-                 , persistent
-                 , hspec
-                 , system-filepath
-                 , system-fileio
-                 , resourcet
-                 , scientific
-
-  if !flag(postgresql) && !flag(mysql) && !flag(mysql_haskell) && !flag(mongodb) && !flag(zookeeper)
-      cpp-options: -DWITH_SQLITE -DDEBUG
-  if flag(zookeeper)
-      cpp-options: -DWITH_NOSQL -DWITH_ZOOKEEPER -DDEBUG
-  if flag(mongodb)
-      cpp-options: -DWITH_NOSQL -DWITH_MONGODB -DDEBUG
-  if flag(postgresql)
-      cpp-options: -DWITH_POSTGRESQL
-  if flag(mysql)
-      cpp-options: -DWITH_MYSQL
-  if flag(mysql_haskell)
-      cpp-options: -DWITH_MYSQL -DWITH_MYSQL_HASKELL
-
-=======
   default-language: Haskell2010
   default-extensions:
                     ExistentialQuantification
@@ -210,7 +88,6 @@
                     QuasiQuotes
                     TemplateHaskell
                     TypeFamilies
->>>>>>> d79385d9
 
 source-repository head
   type:     git
