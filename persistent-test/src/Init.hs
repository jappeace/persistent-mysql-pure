--- conflicted
+++ resolved
@@ -248,13 +248,11 @@
         withPostgresqlPool ("host=" <> host <> " port=5432 user=postgres dbname=test") 1 $ runSqlPool f
 #  else
 #    ifdef WITH_MYSQL
-<<<<<<< HEAD
 #      ifdef WITH_MYSQL_HASKELL
     _ <- if not travis
       then withMySQLPool (mkMySQLConnectInfo "localhost" "test" "test" "test") 1 $ runSqlPool f
       else withMySQLPool (mkMySQLConnectInfo "localhost" "travis" "" "persistent") 1 $ runSqlPool f
 #      else
-=======
     -- Since version 5.7.5, MySQL adds a mode value `STRICT_TRANS_TABLES`
     -- which can cause an exception in MaxLenTest, depending on the server
     -- configuration.  Persistent tests do not need any of the modes which are
@@ -265,7 +263,6 @@
                     connectOptions defaultConnectInfo
                     ++ [MySQL.InitCommand "SET SESSION sql_mode = '';\0"]
             }
->>>>>>> ed17dc39
     _ <- if not travis
       then withMySQLPool baseConnectInfo
                         { connectHost     = "localhost"
