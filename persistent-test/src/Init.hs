{-# LANGUAGE ConstraintKinds #-}
{-# LANGUAGE CPP #-}
{-# LANGUAGE GADTs #-}
{-# LANGUAGE UndecidableInstances #-}
{-# OPTIONS_GHC -fno-warn-orphans #-}

-- | This will hopefully be the only module with CPP in it.
module Init (
  (@/=), (@==), (==@)
  , asIO
  , assertNotEqual
  , assertNotEmpty
  , assertEmpty
  , isTravis

  , module Database.Persist.Sql
  , MonadIO
  , persistSettings
  , MkPersistSettings (..)
  , BackendKey(..)
  , GenerateKey(..)

  , RunDb
  , Runner
   -- re-exports
  , module Database.Persist
  , module Test.Hspec
  , module Test.HUnit
  , liftIO
  , mkPersist, mkMigrate, share, sqlSettings, persistLowerCase, persistUpperCase
  , Int32, Int64
  , Text
  , module Control.Monad.Trans.Reader
  , module Control.Monad
  , BS.ByteString
  , SomeException
  , MonadFail
  , TestFn(..)
  , truncateTimeOfDay
  , truncateToMicro
  , truncateUTCTime
  , arbText
  , liftA2
  , changeBackend
  ) where

-- needed for backwards compatibility
import Control.Monad.Base
import Control.Monad.Catch
import qualified Control.Monad.Fail as MonadFail
import Control.Monad.Logger
import Control.Monad.Trans.Class
import Control.Monad.Trans.Control
import Control.Monad.Trans.Resource
import Control.Monad.Trans.Resource.Internal

-- re-exports
import Control.Applicative (liftA2)
import Control.Exception (SomeException)
import Control.Monad (void, replicateM, liftM, when, forM_)
import Control.Monad.Fail (MonadFail)
import Control.Monad.Trans.Reader
import Data.Char (generalCategory, GeneralCategory(..))
import Data.Fixed (Pico,Micro)
import qualified Data.Text as T
import Data.Time
import Test.Hspec
import Test.QuickCheck.Instances ()

import Database.Persist.TH (mkPersist, mkMigrate, share, sqlSettings, persistLowerCase, persistUpperCase, MkPersistSettings(..))

-- testing
import Test.HUnit ((@?=),(@=?), Assertion, assertFailure, assertBool)
import Test.QuickCheck

import Control.Monad (unless, (>=>))
import Control.Monad.IO.Class
import Control.Monad.IO.Unlift (MonadUnliftIO)
import qualified Data.ByteString as BS
import Data.IORef
import Data.Text (Text, unpack)
import System.Environment (getEnvironment)
import System.IO.Unsafe

import Database.Persist
import Database.Persist.Sql
<<<<<<< HEAD
import System.Log.FastLogger (fromLogStr)

#  ifdef WITH_POSTGRESQL
import Data.Maybe (fromMaybe)
import Data.Monoid ((<>))
import Database.Persist.Postgresql
#  endif
#  ifdef WITH_SQLITE
import Database.Persist.Sqlite
#  endif
#  ifdef WITH_MYSQL
import Database.Persist.MySQL
#  ifndef WITH_MYSQL_HASKELL
import qualified Database.MySQL.Base as MySQL
#  endif
#  endif
import Data.IORef (newIORef, IORef, writeIORef, readIORef)
import System.IO.Unsafe (unsafePerformIO)
#endif

import Control.Monad (unless, (>=>))
import Control.Monad.IO.Unlift (MonadUnliftIO)
=======
import Database.Persist.TH ()
>>>>>>> d79385d9

-- Data types
import Data.Int (Int32, Int64)


asIO :: IO a -> IO a
asIO a = a

(@/=), (@==), (==@) :: (Eq a, Show a, MonadIO m) => a -> a -> m ()
infix 1 @/= --, /=@
actual @/= expected = liftIO $ assertNotEqual "" expected actual

infix 1 @==, ==@
actual @== expected = liftIO $ actual @?= expected
expected ==@ actual = liftIO $ expected @=? actual

{-
expected /=@ actual = liftIO $ assertNotEqual "" expected actual
-}


assertNotEqual :: (Eq a, Show a) => String -> a -> a -> Assertion
assertNotEqual preface expected actual =
  unless (actual /= expected) (assertFailure msg)
  where msg = (if null preface then "" else preface ++ "\n") ++
             "expected: " ++ show expected ++ "\n to not equal: " ++ show actual

assertEmpty :: (MonadIO m) => [a] -> m ()
assertEmpty xs = liftIO $ assertBool "" (null xs)

assertNotEmpty :: (MonadIO m) => [a] -> m ()
assertNotEmpty xs = liftIO $ assertBool "" (not (null xs))

isTravis :: IO Bool
isTravis = do
  env <- liftIO getEnvironment
  return $ case lookup "TRAVIS" env of
    Just "true" -> True
    _ -> False

persistSettings :: MkPersistSettings
persistSettings = sqlSettings { mpsGeneric = True }
<<<<<<< HEAD
type BackendMonad = SqlBackend
#  ifdef WITH_SQLITE
sqlite_database_file :: Text
sqlite_database_file = "testdb.sqlite3"
sqlite_database :: SqliteConnectionInfo
sqlite_database = mkSqliteConnectionInfo sqlite_database_file
#  else
sqlite_database_file :: Text
sqlite_database_file = error "Sqlite tests disabled"
sqlite_database :: ()
sqlite_database = error "Sqlite tests disabled"
#  endif
runConn :: MonadUnliftIO m => SqlPersistT (LoggingT m) t -> m ()
runConn f = do
  travis <- liftIO isTravis
  let debugPrint = not travis && _debugOn
  let printDebug = if debugPrint then print . fromLogStr else void . return
  flip runLoggingT (\_ _ _ s -> printDebug s) $ do
#  ifdef WITH_POSTGRESQL
    _ <- if travis
      then withPostgresqlPool "host=localhost port=5432 user=postgres dbname=persistent" 1 $ runSqlPool f
      else do
        host <- fromMaybe "localhost" A.<$> liftIO dockerPg
        withPostgresqlPool ("host=" <> host <> " port=5432 user=postgres dbname=test") 1 $ runSqlPool f
#  else
#    ifdef WITH_MYSQL
#      ifdef WITH_MYSQL_HASKELL
    _ <- if not travis
      then withMySQLPool (mkMySQLConnectInfo "localhost" "test" "test" "test") 1 $ runSqlPool f
      else withMySQLPool (mkMySQLConnectInfo "localhost" "travis" "" "persistent") 1 $ runSqlPool f
#      else
    -- Since version 5.7.5, MySQL adds a mode value `STRICT_TRANS_TABLES`
    -- which can cause an exception in MaxLenTest, depending on the server
    -- configuration.  Persistent tests do not need any of the modes which are
    -- set by default, so it is simplest to clear `sql_mode` for the session.
    let baseConnectInfo =
            defaultConnectInfo {
                connectOptions =
                    connectOptions defaultConnectInfo
                    ++ [MySQL.InitCommand "SET SESSION sql_mode = '';\0"]
            }
    _ <- if not travis
      then withMySQLPool baseConnectInfo
                        { connectHost     = "localhost"
                        , connectUser     = "test"
                        , connectPassword = "test"
                        , connectDatabase = "test"
                        } 1 $ runSqlPool f
      else withMySQLPool baseConnectInfo
                        { connectHost     = "localhost"
                        , connectUser     = "travis"
                        , connectPassword = ""
                        , connectDatabase = "persistent"
                        } 1 $ runSqlPool f
#      endif
#    else
    _<-withSqlitePoolInfo sqlite_database 1 $ runSqlPool f
#    endif
#  endif
    return ()

db :: SqlPersistT (LoggingT (ResourceT IO)) () -> Assertion
db actions = do
  runResourceT $ runConn $ actions >> transactionUndo

#if !MIN_VERSION_random(1,0,1)
instance Random Int32 where
    random g =
        let ((i::Int), g') = random g in
        (fromInteger $ toInteger i, g')
    randomR (lo, hi) g =
        let ((i::Int), g') = randomR (fromInteger $ toInteger lo, fromInteger $ toInteger hi) g in
        (fromInteger $ toInteger i, g')

instance Random Int64 where
    random g =
        let ((i0::Int32), g0) = random g
            ((i1::Int32), g1) = random g0 in
        (fromInteger (toInteger i0) + fromInteger (toInteger i1) * 2 ^ (32::Int), g1)
    randomR (lo, hi) g = -- TODO : generate on the whole range, and not only on a part of it
        let ((i::Int), g') = randomR (fromInteger $ toInteger lo, fromInteger $ toInteger hi) g in
        (fromInteger $ toInteger i, g')
#endif
=======
>>>>>>> d79385d9

instance Arbitrary PersistValue where
    arbitrary = PersistInt64 `fmap` choose (0, maxBound)

instance PersistStore backend => Arbitrary (BackendKey backend) where
  arbitrary = (errorLeft . fromPersistValue) `fmap` arbitrary
    where
      errorLeft x = case x of
          Left e -> error $ unpack e
          Right r -> r

class GenerateKey backend where
    generateKey :: IO (BackendKey backend)

instance GenerateKey SqlBackend where
    generateKey = do
        i <- readIORef keyCounter
        writeIORef keyCounter (i + 1)
        return $ SqlBackendKey $ i

keyCounter :: IORef Int64
keyCounter = unsafePerformIO $ newIORef 1
{-# NOINLINE keyCounter #-}

-- | A datatype that wraps a function on @entity@ that can has testable results.
--
-- Allows us to write:
--
-- @
-- foo :: entity -> entity -> [TestFn entity] -> Bool
-- foo e0 e1 = all (\(TestFn msg f) -> f e0 == f e1)
-- @
data TestFn entity where
    TestFn
        :: (Show a, Eq a)
        => String
        -> (entity -> a)
        -> TestFn entity

truncateTimeOfDay :: TimeOfDay -> Gen TimeOfDay
truncateTimeOfDay (TimeOfDay h m s) =
  return $ TimeOfDay h m $ truncateToMicro s

-- truncate less significant digits
truncateToMicro :: Pico -> Pico
truncateToMicro p = let
  p' = fromRational . toRational $ p  :: Micro
  in   fromRational . toRational $ p' :: Pico

truncateUTCTime :: UTCTime -> Gen UTCTime
truncateUTCTime (UTCTime d dift) = do
  let pico = fromRational . toRational $ dift :: Pico
      picoi= truncate . (*1000000000000) . toRational $ truncateToMicro pico :: Integer
      -- https://github.com/lpsmith/postgresql-simple/issues/123
      d' = max d $ fromGregorian 1950 1 1
  return $ UTCTime d' $ picosecondsToDiffTime picoi

arbText :: Gen Text
arbText =
     T.pack
  .  filter ((`notElem` forbidden) . generalCategory)
  .  filter (<= '\xFFFF') -- only BMP
  .  filter (/= '\0')     -- no nulls
  .  T.unpack
  <$> arbitrary
  where forbidden = [NotAssigned, PrivateUse]

type Runner backend m =
    ( MonadIO m, MonadUnliftIO m, MonadFail m
    , MonadThrow m, MonadBaseControl IO m
    , PersistStoreWrite backend, PersistStoreWrite (BaseBackend backend)
    , GenerateKey backend
    , HasPersistBackend backend
    , PersistUniqueWrite backend
    , PersistQueryWrite backend
    , backend ~ BaseBackend backend
    , PersistQueryRead backend
    )

type RunDb backend m = ReaderT backend m () -> IO ()

changeBackend
    :: forall backend backend' m. MonadUnliftIO m
    => (backend -> backend')
    -> RunDb backend m
    -> RunDb backend' m
changeBackend f runDb =
    runDb . ReaderT . (. f) . runReaderT

#if !MIN_VERSION_monad_logger(0,3,30)
-- Needed for GHC versions 7.10.3. Can drop when we drop support for GHC
-- 7.10.3
instance MonadFail (LoggingT (ResourceT IO)) where
    fail = liftIO . MonadFail.fail
#endif

#if MIN_VERSION_resourcet(1,2,0)
-- This instance is necessary because LTS-9 and below are on
-- MonadBaseControl, while LTS 11 and up are on UnliftIO. We can drop this
-- instance (and related CPP) when we drop support for LTS-9 (GHC 8.0).
instance MonadBase b m => MonadBase b (ResourceT m) where
    liftBase = lift . liftBase
instance MonadBaseControl b m => MonadBaseControl b (ResourceT m) where
     type StM (ResourceT m) a = StM m a
     liftBaseWith f = ResourceT $ \reader' ->
         liftBaseWith $ \runInBase ->
             f $ runInBase . (\(ResourceT r) -> r reader')
     restoreM = ResourceT . const . restoreM
#endif<|MERGE_RESOLUTION|>--- conflicted
+++ resolved
@@ -84,32 +84,7 @@
 
 import Database.Persist
 import Database.Persist.Sql
-<<<<<<< HEAD
-import System.Log.FastLogger (fromLogStr)
-
-#  ifdef WITH_POSTGRESQL
-import Data.Maybe (fromMaybe)
-import Data.Monoid ((<>))
-import Database.Persist.Postgresql
-#  endif
-#  ifdef WITH_SQLITE
-import Database.Persist.Sqlite
-#  endif
-#  ifdef WITH_MYSQL
-import Database.Persist.MySQL
-#  ifndef WITH_MYSQL_HASKELL
-import qualified Database.MySQL.Base as MySQL
-#  endif
-#  endif
-import Data.IORef (newIORef, IORef, writeIORef, readIORef)
-import System.IO.Unsafe (unsafePerformIO)
-#endif
-
-import Control.Monad (unless, (>=>))
-import Control.Monad.IO.Unlift (MonadUnliftIO)
-=======
 import Database.Persist.TH ()
->>>>>>> d79385d9
 
 -- Data types
 import Data.Int (Int32, Int64)
@@ -152,92 +127,6 @@
 
 persistSettings :: MkPersistSettings
 persistSettings = sqlSettings { mpsGeneric = True }
-<<<<<<< HEAD
-type BackendMonad = SqlBackend
-#  ifdef WITH_SQLITE
-sqlite_database_file :: Text
-sqlite_database_file = "testdb.sqlite3"
-sqlite_database :: SqliteConnectionInfo
-sqlite_database = mkSqliteConnectionInfo sqlite_database_file
-#  else
-sqlite_database_file :: Text
-sqlite_database_file = error "Sqlite tests disabled"
-sqlite_database :: ()
-sqlite_database = error "Sqlite tests disabled"
-#  endif
-runConn :: MonadUnliftIO m => SqlPersistT (LoggingT m) t -> m ()
-runConn f = do
-  travis <- liftIO isTravis
-  let debugPrint = not travis && _debugOn
-  let printDebug = if debugPrint then print . fromLogStr else void . return
-  flip runLoggingT (\_ _ _ s -> printDebug s) $ do
-#  ifdef WITH_POSTGRESQL
-    _ <- if travis
-      then withPostgresqlPool "host=localhost port=5432 user=postgres dbname=persistent" 1 $ runSqlPool f
-      else do
-        host <- fromMaybe "localhost" A.<$> liftIO dockerPg
-        withPostgresqlPool ("host=" <> host <> " port=5432 user=postgres dbname=test") 1 $ runSqlPool f
-#  else
-#    ifdef WITH_MYSQL
-#      ifdef WITH_MYSQL_HASKELL
-    _ <- if not travis
-      then withMySQLPool (mkMySQLConnectInfo "localhost" "test" "test" "test") 1 $ runSqlPool f
-      else withMySQLPool (mkMySQLConnectInfo "localhost" "travis" "" "persistent") 1 $ runSqlPool f
-#      else
-    -- Since version 5.7.5, MySQL adds a mode value `STRICT_TRANS_TABLES`
-    -- which can cause an exception in MaxLenTest, depending on the server
-    -- configuration.  Persistent tests do not need any of the modes which are
-    -- set by default, so it is simplest to clear `sql_mode` for the session.
-    let baseConnectInfo =
-            defaultConnectInfo {
-                connectOptions =
-                    connectOptions defaultConnectInfo
-                    ++ [MySQL.InitCommand "SET SESSION sql_mode = '';\0"]
-            }
-    _ <- if not travis
-      then withMySQLPool baseConnectInfo
-                        { connectHost     = "localhost"
-                        , connectUser     = "test"
-                        , connectPassword = "test"
-                        , connectDatabase = "test"
-                        } 1 $ runSqlPool f
-      else withMySQLPool baseConnectInfo
-                        { connectHost     = "localhost"
-                        , connectUser     = "travis"
-                        , connectPassword = ""
-                        , connectDatabase = "persistent"
-                        } 1 $ runSqlPool f
-#      endif
-#    else
-    _<-withSqlitePoolInfo sqlite_database 1 $ runSqlPool f
-#    endif
-#  endif
-    return ()
-
-db :: SqlPersistT (LoggingT (ResourceT IO)) () -> Assertion
-db actions = do
-  runResourceT $ runConn $ actions >> transactionUndo
-
-#if !MIN_VERSION_random(1,0,1)
-instance Random Int32 where
-    random g =
-        let ((i::Int), g') = random g in
-        (fromInteger $ toInteger i, g')
-    randomR (lo, hi) g =
-        let ((i::Int), g') = randomR (fromInteger $ toInteger lo, fromInteger $ toInteger hi) g in
-        (fromInteger $ toInteger i, g')
-
-instance Random Int64 where
-    random g =
-        let ((i0::Int32), g0) = random g
-            ((i1::Int32), g1) = random g0 in
-        (fromInteger (toInteger i0) + fromInteger (toInteger i1) * 2 ^ (32::Int), g1)
-    randomR (lo, hi) g = -- TODO : generate on the whole range, and not only on a part of it
-        let ((i::Int), g') = randomR (fromInteger $ toInteger lo, fromInteger $ toInteger hi) g in
-        (fromInteger $ toInteger i, g')
-#endif
-=======
->>>>>>> d79385d9
 
 instance Arbitrary PersistValue where
     arbitrary = PersistInt64 `fmap` choose (0, maxBound)
