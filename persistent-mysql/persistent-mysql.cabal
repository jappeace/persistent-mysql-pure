--- conflicted
+++ resolved
@@ -1,9 +1,5 @@
 name:            persistent-mysql
-<<<<<<< HEAD
-version:         0.8.4
-=======
 version:         0.9.0
->>>>>>> f20f5032
 license:         BSD3
 license-file:    LICENSE
 author:          Felipe Lessa <felipe.lessa@gmail.com>, Michael Snoyman
