--- conflicted
+++ resolved
@@ -9,11 +9,7 @@
   - ./persistent-mysql-haskell
   - ./persistent-postgresql
   - ./persistent-redis
-<<<<<<< HEAD
-
-=======
   - ./persistent-qq
->>>>>>> 6ff44bb8
 extra-deps:
 - monad-logger-0.3.28.1
 - mysql-simple-0.4.4
