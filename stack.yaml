resolver: lts-10.4
packages:
  - ./persistent
  - ./persistent-template
  - ./persistent-sqlite
  - ./persistent-test
  - ./persistent-mongoDB
  - ./persistent-mysql
  - ./persistent-mysql-haskell
  - ./persistent-postgresql
  - ./persistent-redis
<<<<<<< HEAD

extra-deps:
  - tcp-streams-0.6.0.0
  - wire-streams-0.1.1.0
  - binary-0.8.3.0
  - binary-ieee754-0.1.0.0
  - word24-2.0.1
=======
extra-deps:
- monad-logger-0.3.28.1
- mysql-simple-0.4.4

- mono-traversable-1.0.8.1
- unliftio-0.2.4.0
- unliftio-core-0.1.1.0
- async-2.1.1.1
- typed-process-0.2.1.0
- resourcet-1.1.11
>>>>>>> b7f01942
<|MERGE_RESOLUTION|>--- conflicted
+++ resolved
@@ -9,15 +9,7 @@
   - ./persistent-mysql-haskell
   - ./persistent-postgresql
   - ./persistent-redis
-<<<<<<< HEAD
 
-extra-deps:
-  - tcp-streams-0.6.0.0
-  - wire-streams-0.1.1.0
-  - binary-0.8.3.0
-  - binary-ieee754-0.1.0.0
-  - word24-2.0.1
-=======
 extra-deps:
 - monad-logger-0.3.28.1
 - mysql-simple-0.4.4
@@ -28,4 +20,10 @@
 - async-2.1.1.1
 - typed-process-0.2.1.0
 - resourcet-1.1.11
->>>>>>> b7f01942
+
+# extra-deps for mysql_haskell
+- tcp-streams-0.6.0.0
+- wire-streams-0.1.1.0
+- binary-0.8.3.0
+- binary-ieee754-0.1.0.0
+- word24-2.0.1