<<<<<<< HEAD
## 0.5.0

- Port [#812](https://github.com/yesodweb/persistent/pull/812) from `persistent-mysql`: Add support for SQL isolation levels
=======
## 0.4.2
- [#7](https://github.com/naushadh/persistent/pull/7) Fix boolean conversion bug.
>>>>>>> f3f3f238

## 0.4.1

- Fix [#2](https://github.com/naushadh/persistent/issues/2): Better compatibility with `yesod` scaffold.

## 0.4.0

- Port [#770](https://github.com/yesodweb/persistent/pull/770) from `persistent-mysql`: Performance enhancements for bulk writes.
- Port [#773](https://github.com/yesodweb/persistent/pull/773) from `persistent-mysql`: Support new conduit release. Includes bundled changes from other PRs.
  - [#723](https://github.com/yesodweb/persistent/pull/723) More BackendCompatible generalizations.
  - [#760](https://github.com/yesodweb/persistent/pull/760) Rename SomeField type to HandleUpdateCollision.

## 0.3.6
- Port [#752](https://github.com/yesodweb/persistent/pull/754) from `persistent-mysql`: Fix mysql sqltype migrations.

## 0.3.5
- Updated `selectSource` implementation to stream results instead of loading everything into memory.

## 0.3.4.1
- Fix a haddock issue down-streamed from [#693](https://github.com/yesodweb/persistent/pull/693).

## 0.3.4
- Port [#693](https://github.com/yesodweb/persistent/pull/693) from `persistent-mysql`: Extend the `SomeField` type to allow `insertManyOnDuplicateKeyUpdate` to conditionally copy values.
- Port [#702](https://github.com/yesodweb/persistent/pull/702) from `persistent-mysql`: Fix behavior of `insertManyOnDuplicateKeyUpdate` to ignore duplicate key exceptions when no updates specified.
- Bumped TLS bounds to be in [sync with `mysql-haskell`](https://github.com/winterland1989/mysql-haskell/pull/15) and land ourselves [back on stackage](https://github.com/fpco/stackage/pull/2956).

## 0.3.3
- Port from `persistent-mysql`: MySQL on duplicate key update [#674](https://github.com/yesodweb/persistent/pull/674).

## 0.3.2.1
- Port from `persistent-mysql`: Prevent spurious no-op migrations when `default=NULL` is specified - revised version [#672](https://github.com/yesodweb/persistent/pull/672) (which fixes bug [#671](https://github.com/yesodweb/persistent/issues/671) introduced by the earlier attempt [#641](https://github.com/yesodweb/persistent/pull/641)).

## 0.3.2.0
- Added conditional declaration of `Show` instance for mysql-haskell's `ConnectInfo` for compatibility with `mysql-haskell-0.8.1.0+`.

## 0.3.1.0
- Fixed compiler warnings in `stack --pedantic` mode so the project can run upstream tests on Travis.
- Minor README enhancements for badges and fixed URL for example when viewing outside of Github.

## 0.3.0.0
- Added API for setting [TLS client parameters](https://hackage.haskell.org/package/mysql-haskell-0.8.0.0/docs/Database-MySQL-TLS.html) for secure MySQL connections.
- Exported [Data.TLSSetting](https://hackage.haskell.org/package/tcp-streams-1.0.0.0/docs/Data-TLSSetting.html) for convenient usage of TLS.

## 0.2.1.0
- Bumped up version to update README.

## 0.2.0.0
- Added APIs for setting port number and character encoding.
- Updated type signature for mkMySQLConnectInfo to align with mysql-haskell.

## 0.1.1.0
- Bumped up version to include README and example.

## 0.1.0.0

* Ported persistent-mysql 2.6 to use mysql-haskell as the underlying database driver.
* Deprecated MySQLConf and ConnectInfo native constructor and default instance in favor of mk functions for better forward compatibility. See http://www.snoyman.com/blog/2016/11/designing-apis-for-extensibility.<|MERGE_RESOLUTION|>--- conflicted
+++ resolved
@@ -1,11 +1,12 @@
-<<<<<<< HEAD
+# ChangeLog for `persistent-mysql-haskell`
+
 ## 0.5.0
 
 - Port [#812](https://github.com/yesodweb/persistent/pull/812) from `persistent-mysql`: Add support for SQL isolation levels
-=======
+
 ## 0.4.2
+
 - [#7](https://github.com/naushadh/persistent/pull/7) Fix boolean conversion bug.
->>>>>>> f3f3f238
 
 ## 0.4.1
 
